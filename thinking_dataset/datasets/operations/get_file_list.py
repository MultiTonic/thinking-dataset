# @file thinking_dataset/datasets/operations/get_file_list.py
# @description Operation to retrieve list of dataset files.
# @version 1.0.2
# @license MIT

import sys
from .operation import Operation
<<<<<<< HEAD
import thinking_dataset.config as conf
=======
import thinking_dataset.config as config
>>>>>>> d1cbc7e9
from thinking_dataset.utils.log import Log


class GetFileList(Operation):
    """
    A class to retrieve the list of files in the dataset.
    """

    def execute(self):
        try:
            dataset_info = self.data_tonic.get_info.execute(
                f"{self.data_tonic.organization}/{self.data_tonic.dataset}")

            if isinstance(self.config, str):
                self.config = conf.initialize(self.config)

            file_list = [
                file.rfilename for file in dataset_info.siblings
                if file.rfilename.endswith(f'.{self.config.dataset_type}')
            ]
            Log.info(f"Dataset files: {file_list}")
            return file_list
        except Exception as e:
            Log.error(self.log,
                      f"Error retrieving file list: {e}",
                      exc_info=True)
            sys.exit(1)
            return []<|MERGE_RESOLUTION|>--- conflicted
+++ resolved
@@ -5,11 +5,7 @@
 
 import sys
 from .operation import Operation
-<<<<<<< HEAD
-import thinking_dataset.config as conf
-=======
 import thinking_dataset.config as config
->>>>>>> d1cbc7e9
 from thinking_dataset.utils.log import Log
 
 
