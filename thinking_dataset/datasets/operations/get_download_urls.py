--- conflicted
+++ resolved
@@ -5,11 +5,7 @@
 
 from .operation import Operation
 from thinking_dataset.utils.log import Log
-<<<<<<< HEAD
-import thinking_dataset.config as conf
-=======
 import thinking_dataset.config as config
->>>>>>> d1cbc7e9
 
 
 class GetDownloadUrls(Operation):
