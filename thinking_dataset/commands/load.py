# @file thinking_dataset/commands/load.py
# @description CLI command to load datasets into the database.
# @version 1.0.12
# @license MIT

import click
import os
from ..io.files import Files
from thinking_dataset.utils.log import Log
from ..db.database import Database
<<<<<<< HEAD
import thinking_dataset.config as conf
=======
import thinking_dataset.config as config
>>>>>>> d1cbc7e9
from thinking_dataset.utils.logger import logger
from ..datasets.dataset import Dataset
from ..tonics.data_tonic import DataTonic
from thinking_dataset.utils.load_dotenv import dotenv
from thinking_dataset.utils.exceptions import exceptions


@click.command()
@exceptions
@logger
@dotenv(print=True)
def load(**kwargs):
    Log.info("Starting the load command.")

    config_instance = conf.initialize()

    hf_read_token = config_instance.get_env_value(
        conf.get_keys().HF_READ_TOKEN)
    hf_write_token = config_instance.get_env_value(
        conf.get_keys().HF_WRITE_TOKEN)
    hf_org = config_instance.get_env_value(conf.get_keys().HF_ORG)
    hf_user = config_instance.get_env_value(conf.get_keys().HF_USER)

    data_tonic = DataTonic(read_token=hf_read_token,
                           write_token=hf_write_token,
                           org=hf_org,
                           user=hf_user)
    Log.info("Initialized DataTonic instance.")

    dataset = Dataset(data_tonic=data_tonic)
    Log.info("Initialized Dataset instance.")

    root_path = config_instance.get_value(conf.get_keys().ROOT_PATH)
    process_path = config_instance.get_value(conf.get_keys().PROCESS_PATH)
    process_dir = os.path.normpath(os.path.join(root_path, process_path))
    Files.make_dir(process_dir)
    Log.info(f"Processed path: {process_dir}")

    process_files = Files.list(process_dir)
    Log.info(f"Files in process directory: {process_files}")

    include_files = config_instance.get_value(conf.get_keys().INCLUDE_FILES)
    load_patterns = config_instance.get_value(conf.get_keys().LOAD_PATTERNS)
    exclude_files = config_instance.get_value(conf.get_keys().EXCLUDE_FILES)

    load_files = []

    for file_name in include_files:
        if file_name in exclude_files:
            continue
        for pattern in load_patterns:
            load_file = os.path.normpath(pattern.format(file_name=file_name))
            full_path = os.path.join(root_path, load_file)
            if os.path.exists(full_path):
                load_files.append(full_path)
                break
            else:
                Log.error(f"File not found: {full_path}")
                raise RuntimeError(f"File not found: {full_path}")

    Log.info(f"Parquet files to be loaded: {load_files}")

    if load_files:
        database = Database()
        if not dataset.load(database=database, files_to_load=load_files):
            raise RuntimeError(
                "Failed to load dataset files into the database.")
        Log.info("Loaded dataset files into the database successfully.")
    else:
        raise RuntimeError(
            "No files matched the filters to be loaded into the database.")


if __name__ == "__main__":
    load()<|MERGE_RESOLUTION|>--- conflicted
+++ resolved
@@ -8,11 +8,7 @@
 from ..io.files import Files
 from thinking_dataset.utils.log import Log
 from ..db.database import Database
-<<<<<<< HEAD
-import thinking_dataset.config as conf
-=======
 import thinking_dataset.config as config
->>>>>>> d1cbc7e9
 from thinking_dataset.utils.logger import logger
 from ..datasets.dataset import Dataset
 from ..tonics.data_tonic import DataTonic
