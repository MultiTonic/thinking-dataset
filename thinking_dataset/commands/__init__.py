--- conflicted
+++ resolved
@@ -7,14 +7,9 @@
 from .download import download
 from .clean import clean
 from .load import load
-<<<<<<< HEAD
-from .prepare import prepare
+from .process import process
 from .export import export
 from .upload import upload
 from .ls import ls
 
-__all__ = ["download", "clean", "load", "prepare", "export", "upload", "ls"]
-=======
-from .process import process
-from .export import export
->>>>>>> 6e964b1b
+__all__ = ["download", "clean", "load", "prepare", "export", "upload", "ls"]